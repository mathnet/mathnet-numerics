# Build Directories
bin/
obj/
out/

# User-specific Files
*.user
*.suo
*.sln.docstates
*.userprefs
.vagrant
.vs
.vscode
.idea
<<<<<<< HEAD
.ionide/
=======
.ionide
>>>>>>> 6aca5932

# Test & Analysis Results
[Tt]est[Rr]esult*/
[Bb]uild[Ll]og.*
*.VisualState.xml
TestResult.xml
TestResults.xml
coverage.*
BenchmarkDotNet.Artifacts
*.dotCover
*.psess
*.vsp
*.vspx
*.lnt
*.svclog
*.log

# Caches
_ReSharper*
_TeamCity*
*.[Rr]e[Ss]harper
*.ide/
*.[Cc]ache
*.ncb
*.sdf
*.aps
*.opensdf
*.opendb
*.cachefile
*.swp

# Upgrades
_UpgradeReport_Files/
Backup*/
UpgradeLog*.XML
UpgradeLog*.htm
*.bak
*.orig

# OS
$RECYCLE.BIN/
.DS_Store
Thumbs.db
ehthumbs.db
Desktop.ini

# NuGet Packages
# NOTE: we do NOT use package restore in the core projects, but do use it with FAKE builds.
packages/*
!packages/.gitattributes
!packages/TaskParallelLibrary
!packages/FSharp.Core

# FAKE & Paket
packages
paket-files
.fake

# Generated Doc Files
docs/content/License.md
docs/content/Contributing.md
docs/content/Contributors.md
docs/content/ReleaseNotes.md
docs/content/ReleaseNotes-*.md<|MERGE_RESOLUTION|>--- conflicted
+++ resolved
@@ -12,11 +12,7 @@
 .vs
 .vscode
 .idea
-<<<<<<< HEAD
-.ionide/
-=======
 .ionide
->>>>>>> 6aca5932
 
 # Test & Analysis Results
 [Tt]est[Rr]esult*/
