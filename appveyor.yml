os: Windows Server 2012 R2
build_script:
<<<<<<< HEAD
  - cmd: build.cmd Build
test: off
deploy: off
shallow_clone: true
=======
  - build.cmd Build
test: off
>>>>>>> 553ef4fb
<|MERGE_RESOLUTION|>--- conflicted
+++ resolved
@@ -1,11 +1,6 @@
 os: Windows Server 2012 R2
 build_script:
-<<<<<<< HEAD
-  - cmd: build.cmd Build
+  - build.cmd Build
 test: off
 deploy: off
-shallow_clone: true
-=======
-  - build.cmd Build
-test: off
->>>>>>> 553ef4fb
+shallow_clone: true