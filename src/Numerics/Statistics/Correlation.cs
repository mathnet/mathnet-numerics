﻿// <copyright file="Correlation.cs" company="Math.NET">
// Math.NET Numerics, part of the Math.NET Project
// http://numerics.mathdotnet.com
// http://github.com/mathnet/mathnet-numerics
//
// Copyright (c) 2009-2018 Math.NET
//
// Permission is hereby granted, free of charge, to any person
// obtaining a copy of this software and associated documentation
// files (the "Software"), to deal in the Software without
// restriction, including without limitation the rights to use,
// copy, modify, merge, publish, distribute, sublicense, and/or sell
// copies of the Software, and to permit persons to whom the
// Software is furnished to do so, subject to the following
// conditions:
//
// The above copyright notice and this permission notice shall be
// included in all copies or substantial portions of the Software.
//
// THE SOFTWARE IS PROVIDED "AS IS", WITHOUT WARRANTY OF ANY KIND,
// EXPRESS OR IMPLIED, INCLUDING BUT NOT LIMITED TO THE WARRANTIES
// OF MERCHANTABILITY, FITNESS FOR A PARTICULAR PURPOSE AND
// NONINFRINGEMENT. IN NO EVENT SHALL THE AUTHORS OR COPYRIGHT
// HOLDERS BE LIABLE FOR ANY CLAIM, DAMAGES OR OTHER LIABILITY,
// WHETHER IN AN ACTION OF CONTRACT, TORT OR OTHERWISE, ARISING
// FROM, OUT OF OR IN CONNECTION WITH THE SOFTWARE OR THE USE OR
// OTHER DEALINGS IN THE SOFTWARE.
// </copyright>

using System;
using System.Collections.Generic;
using System.Linq;
using MathNet.Numerics.LinearAlgebra;
using MathNet.Numerics.Properties;

namespace MathNet.Numerics.Statistics
{
    /// <summary>
    /// A class with correlation measures between two datasets.
    /// </summary>
    public static class Correlation
    {
<<<<<<< HEAD
=======
        /// <summary>
        /// Auto-correlation function (ACF) based on FFT for all possible lags k.
        /// </summary>
        /// <param name="x">Data array to calculate auto correlation for.</param>
        /// <returns>An array with the ACF as a function of the lags k.</returns>
        public static double[] Auto(double[] x)
        {
            return AutoCorrelationFft(x, 0, x.Length - 1);
        }

        /// <summary>
        /// Auto-correlation function (ACF) based on FFT for lags between kMin and kMax.
        /// </summary>
        /// <param name="x">The data array to calculate auto correlation for.</param>
        /// <param name="kMax">Max lag to calculate ACF for must be positive and smaller than x.Length.</param>
        /// <param name="kMin">Min lag to calculate ACF for (0 = no shift with acf=1) must be zero or positive and smaller than x.Length.</param>
        /// <returns>An array with the ACF as a function of the lags k.</returns>
        public static double[] Auto(double[] x, int kMax, int kMin = 0)
        {
            // assert max and min in proper order
            var kMax2 = Math.Max(kMax, kMin);
            var kMin2 = Math.Min(kMax, kMin);

            return AutoCorrelationFft(x, kMin2, kMax2);
        }

        /// <summary>
        /// Auto-correlation function based on FFT for lags k.
        /// </summary>
        /// <param name="x">The data array to calculate auto correlation for.</param>
        /// <param name="k">Array with lags to calculate ACF for.</param>
        /// <returns>An array with the ACF as a function of the lags k.</returns>
        public static double[] Auto(double[] x, int[] k)
        {
            if (k == null)
            {
                throw new ArgumentNullException(nameof(k));
            }

            if (k.Length < 1)
            {
                throw new ArgumentException("k");
            }

            var kMin = k.Min();
            var kMax = k.Max();

            // get acf between full range
            var acf = AutoCorrelationFft(x, kMin, kMax);

            // map output by indexing
            var result = new double[k.Length];
            for (int i = 0; i < result.Length; i++)
            {
                result[i] = acf[k[i] - kMin];
            }

            return result;
        }

        /// <summary>
        /// The internal method for calculating the auto-correlation.
        /// </summary>
        /// <param name="x">The data array to calculate auto-correlation for</param>
        /// <param name="kLow">Min lag to calculate ACF for (0 = no shift with acf=1) must be zero or positive and smaller than x.Length</param>
        /// <param name="kHigh">Max lag (EXCLUSIVE) to calculate ACF for must be positive and smaller than x.Length</param>
        /// <returns>An array with the ACF as a function of the lags k.</returns>
        private static double[] AutoCorrelationFft(double[] x, int kLow, int kHigh)
        {
            if (x == null)
                throw new ArgumentNullException(nameof(x));

            int N = x.Length;    // Sample size

            if (kLow < 0 || kLow >= N)
                throw new ArgumentOutOfRangeException(nameof(kLow), "kMin must be zero or positive and smaller than x.Length");
            if (kHigh < 0 || kHigh >= N)
                throw new ArgumentOutOfRangeException(nameof(kHigh), "kMax must be positive and smaller than x.Length");
            if (N < 1)
                return new double[0];

            int nFFT = Euclid.CeilingToPowerOfTwo(N) * 2;

            Complex[] xFFT = new Complex[nFFT];
            Complex[] xFFT2 = new Complex[nFFT];

            double xDash = ArrayStatistics.Mean(x);
            double xArrNow = 0.0d;

            // copy values in range and substract mean - all the remaining parts are padded with zero.
            for (int i = 0; i < x.Length; i++)
            {
                xFFT[i] = new Complex(x[i] - xDash, 0.0);    // copy values in range and substract mean
            }

            Fourier.Forward(xFFT, FourierOptions.Matlab);

            // maybe a Vector<Complex> implementation here would be faster
            for (int i = 0; i < xFFT.Length; i++)
            {
                xFFT2[i] = Complex.Multiply(xFFT[i], Complex.Conjugate(xFFT[i]));
            }

            Fourier.Inverse(xFFT2, FourierOptions.Matlab);

            double dc = xFFT2[0].Real;

            double[] result = new double[kHigh - kLow + 1];

            // normalize such that acf[0] would be 1.0
            for (int i = 0; i < (kHigh - kLow + 1); i++)
            {
                result[i] = xFFT2[kLow + i].Real / dc;
            }

            return result;
        }

>>>>>>> 92f48d15
        /// <summary>
        /// Computes the Pearson Product-Moment Correlation coefficient.
        /// </summary>
        /// <param name="dataA">Sample data A.</param>
        /// <param name="dataB">Sample data B.</param>
        /// <returns>The Pearson product-moment correlation coefficient.</returns>
        public static double Pearson(IEnumerable<double> dataA, IEnumerable<double> dataB)
        {
            int n = 0;
            double r = 0.0;

            double meanA = 0;
            double meanB = 0;
            double varA = 0;
            double varB = 0;

            // WARNING: do not try to "optimize" by summing up products instead of using differences.
            // It would indeed be faster, but numerically much less robust if large mean + low variance.

            using (IEnumerator<double> ieA = dataA.GetEnumerator())
            using (IEnumerator<double> ieB = dataB.GetEnumerator())
            {
                while (ieA.MoveNext())
                {
                    if (!ieB.MoveNext())
                    {
                        throw new ArgumentOutOfRangeException(nameof(dataB), Resources.ArgumentArraysSameLength);
                    }

                    double currentA = ieA.Current;
                    double currentB = ieB.Current;

                    double deltaA = currentA - meanA;
                    double scaleDeltaA = deltaA/++n;

                    double deltaB = currentB - meanB;
                    double scaleDeltaB = deltaB/n;

                    meanA += scaleDeltaA;
                    meanB += scaleDeltaB;

                    varA += scaleDeltaA*deltaA*(n - 1);
                    varB += scaleDeltaB*deltaB*(n - 1);
                    r += (deltaA*deltaB*(n - 1))/n;
                }

                if (ieB.MoveNext())
                {
                    throw new ArgumentOutOfRangeException(nameof(dataA), Resources.ArgumentArraysSameLength);
                }
            }

            return r/Math.Sqrt(varA*varB);
        }

        /// <summary>
        /// Computes the Weighted Pearson Product-Moment Correlation coefficient.
        /// </summary>
        /// <param name="dataA">Sample data A.</param>
        /// <param name="dataB">Sample data B.</param>
        /// <param name="weights">Corresponding weights of data.</param>
        /// <returns>The Weighted Pearson product-moment correlation coefficient.</returns>
        public static double WeightedPearson(IEnumerable<double> dataA, IEnumerable<double> dataB, IEnumerable<double> weights)
        {
            int n = 0;

            double meanA = 0;
            double meanB = 0;
            double varA = 0;
            double varB = 0;
            double sumWeight = 0;

            double covariance = 0;

            using (IEnumerator<double> ieA = dataA.GetEnumerator())
            using (IEnumerator<double> ieB = dataB.GetEnumerator())
            using (IEnumerator<double> ieW = weights.GetEnumerator())
            {
                while (ieA.MoveNext())
                {
                    if (!ieB.MoveNext())
                    {
                        throw new ArgumentOutOfRangeException(nameof(dataB), Resources.ArgumentArraysSameLength);
                    }
                    if (!ieW.MoveNext())
                    {
                        throw new ArgumentOutOfRangeException(nameof(weights), Resources.ArgumentArraysSameLength);
                    }
                    ++n;

                    double xi = ieA.Current;
                    double yi = ieB.Current;
                    double wi = ieW.Current;

                    double temp = sumWeight + wi;

                    double deltaX = xi - meanA;
                    double rX = deltaX*wi/temp;
                    meanA += rX;
                    varA += sumWeight*deltaX*rX;

                    double deltaY = yi - meanB;
                    double rY = deltaY*wi/temp;
                    meanB += rY;
                    varB += sumWeight*deltaY*rY;

                    covariance += deltaX*deltaY*wi*(sumWeight/temp);
                    sumWeight = temp;
                }
                if (ieB.MoveNext())
                {
                    throw new ArgumentOutOfRangeException(nameof(dataB), Resources.ArgumentArraysSameLength);
                }
                if (ieW.MoveNext())
                {
                    throw new ArgumentOutOfRangeException(nameof(weights), Resources.ArgumentArraysSameLength);
                }
            }
            return covariance/Math.Sqrt(varA*varB);
        }

        /// <summary>
        /// Computes the Pearson Product-Moment Correlation matrix.
        /// </summary>
        /// <param name="vectors">Array of sample data vectors.</param>
        /// <returns>The Pearson product-moment correlation matrix.</returns>
        public static Matrix<double> PearsonMatrix(params double[][] vectors)
        {
            var m = Matrix<double>.Build.DenseIdentity(vectors.Length);
            for (int i = 0; i < vectors.Length; i++)
            {
                for (int j = i + 1; j < vectors.Length; j++)
                {
                    var c = Pearson(vectors[i], vectors[j]);
                    m.At(i, j, c);
                    m.At(j, i, c);
                }
            }

            return m;
        }

        /// <summary>
        /// Computes the Pearson Product-Moment Correlation matrix.
        /// </summary>
        /// <param name="vectors">Enumerable of sample data vectors.</param>
        /// <returns>The Pearson product-moment correlation matrix.</returns>
        public static Matrix<double> PearsonMatrix(IEnumerable<double[]> vectors)
        {
            return PearsonMatrix(vectors as double[][] ?? vectors.ToArray());
        }

        /// <summary>
        /// Computes the Spearman Ranked Correlation coefficient.
        /// </summary>
        /// <param name="dataA">Sample data series A.</param>
        /// <param name="dataB">Sample data series B.</param>
        /// <returns>The Spearman ranked correlation coefficient.</returns>
        public static double Spearman(IEnumerable<double> dataA, IEnumerable<double> dataB)
        {
            return Pearson(Rank(dataA), Rank(dataB));
        }

        /// <summary>
        /// Computes the Spearman Ranked Correlation matrix.
        /// </summary>
        /// <param name="vectors">Array of sample data vectors.</param>
        /// <returns>The Spearman ranked correlation matrix.</returns>
        public static Matrix<double> SpearmanMatrix(params double[][] vectors)
        {
            return PearsonMatrix(vectors.Select(Rank).ToArray());
        }

        /// <summary>
        /// Computes the Spearman Ranked Correlation matrix.
        /// </summary>
        /// <param name="vectors">Enumerable of sample data vectors.</param>
        /// <returns>The Spearman ranked correlation matrix.</returns>
        public static Matrix<double> SpearmanMatrix(IEnumerable<double[]> vectors)
        {
            return PearsonMatrix(vectors.Select(Rank).ToArray());
        }

        static double[] Rank(IEnumerable<double> series)
        {
            if (series == null)
            {
                return new double[0];
            }

            // WARNING: do not try to cast series to an array and use it directly,
            // as we need to sort it (inplace operation)

            var data = series.ToArray();
            return ArrayStatistics.RanksInplace(data, RankDefinition.Average);
        }
    }
}<|MERGE_RESOLUTION|>--- conflicted
+++ resolved
@@ -40,8 +40,6 @@
     /// </summary>
     public static class Correlation
     {
-<<<<<<< HEAD
-=======
         /// <summary>
         /// Auto-correlation function (ACF) based on FFT for all possible lags k.
         /// </summary>
@@ -160,7 +158,6 @@
             return result;
         }
 
->>>>>>> 92f48d15
         /// <summary>
         /// Computes the Pearson Product-Moment Correlation coefficient.
         /// </summary>
