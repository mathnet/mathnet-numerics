--- conflicted
+++ resolved
@@ -32,11 +32,8 @@
 using System.Linq;
 using NUnit.Framework;
 using MathNet.Numerics.Statistics;
-<<<<<<< HEAD
-=======
 using MathNet.Numerics.TestData;
 using System.Globalization;
->>>>>>> 92f48d15
 
 namespace MathNet.Numerics.UnitTests.StatisticsTests
 {
@@ -64,8 +61,6 @@
             _data.Add("lew", lew);
         }
 
-<<<<<<< HEAD
-=======
         [TestCase("numpy.CorrNumpyData_sqr.csv", 0.005)]
         [TestCase("numpy.CorrNumpyData_pwm.csv", 0.005)]
         [TestCase("numpy.CorrNumpyData_sin.csv", 0.005)]
@@ -125,7 +120,6 @@
 
         }
 
->>>>>>> 92f48d15
         /// <summary>
         /// Pearson correlation test.
         /// </summary>
